#include "EditDialog.h"
#include "ui_EditDialog.h"
#include "sqlitedb.h"
#include "Settings.h"
#include "src/qhexedit.h"
#include "docktextedit.h"
#include "FileDialog.h"
#include "Data.h"

#include <QMainWindow>
#include <QKeySequence>
#include <QShortcut>
#include <QImageReader>
#include <QBuffer>
#include <QModelIndex>
#include <QJsonDocument>
#include <QDomDocument>
#include <QMessageBox>

EditDialog::EditDialog(QWidget* parent)
    : QDialog(parent),
      ui(new Ui::EditDialog),
      currentIndex(QModelIndex()),
      dataSource(TextBuffer),
      dataType(Null),
      isReadOnly(true)
{
    ui->setupUi(this);

    // Add Ctrl-Enter (Cmd-Enter on OSX) as a shortcut for the Apply button
    ui->buttonApply->setShortcut(QKeySequence(Qt::CTRL + Qt::Key_Return));

    QHBoxLayout* hexLayout = new QHBoxLayout(ui->editorBinary);
    hexEdit = new QHexEdit(this);
    hexLayout->addWidget(hexEdit);
    hexEdit->setOverwriteMode(false);

    QHBoxLayout* sciLayout = new QHBoxLayout(ui->editorSci);
    sciEdit = new DockTextEdit(this);
    sciLayout->addWidget(sciEdit);

    QShortcut* ins = new QShortcut(QKeySequence(Qt::Key_Insert), this);
    connect(ins, SIGNAL(activated()), this, SLOT(toggleOverwriteMode()));

    connect(ui->editorText, SIGNAL(textChanged()), this, SLOT(updateApplyButton()));
    connect(hexEdit, SIGNAL(dataChanged()), this, SLOT(updateApplyButton()));

    connect(sciEdit, SIGNAL(textChanged()), this, SLOT(updateApplyButton()));
    connect(sciEdit, SIGNAL(textChanged()), this, SLOT(editTextChanged()));

    mustIndentAndCompact = Settings::getValue("databrowser", "indent_compact").toBool();
    ui->buttonIndent->setChecked(mustIndentAndCompact);

    reloadSettings();
}

EditDialog::~EditDialog()
{
    Settings::setValue("databrowser", "indent_compact",  mustIndentAndCompact);
    delete ui;
}

void EditDialog::setCurrentIndex(const QModelIndex& idx)
{
    currentIndex = QPersistentModelIndex(idx);

    QByteArray data = idx.data(Qt::EditRole).toByteArray();
    loadData(data);
    updateCellInfo(data);

    ui->buttonApply->setDisabled(true);
}

void EditDialog::showEvent(QShowEvent*)
{
    // Whenever the dialog is shown, position it at the center of the parent dialog
    QMainWindow* parentDialog = qobject_cast<QMainWindow*>(parent());
    if(parentDialog)
    {
        move(parentDialog->x() + parentDialog->width() / 2 - width() / 2,
            parentDialog->y() + parentDialog->height() / 2 - height() / 2);
    }
}

void EditDialog::reject()
{
    // We override this, to ensure the Escape key doesn't make the Edit Cell
    // dock go away
    return;
}

// Loads data from a cell into the Edit Cell window
void EditDialog::loadData(const QByteArray& data)
{
    QImage img;
    QString textData;

    // Clear previously removed BOM
    removedBom.clear();

    // Determine the data type, saving that info in the class variable
    dataType = checkDataType(data);

    // Get the current editor mode (eg text, hex, image, json or xml mode)
    int editMode = ui->comboMode->currentIndex();

    // Data type specific handling
    switch (dataType) {
    case Null:
        // Set enabled any of the text widgets
        ui->editorText->setEnabled(true);
        sciEdit->setEnabled(true);
        switch (editMode) {
        case TextEditor:
            // The text widget buffer is now the main data source
            dataSource = TextBuffer;

            // Empty the text editor contents, then enable text editing
            ui->editorText->clear();

            break;

        case JsonEditor:
        case XmlEditor:

            // The JSON widget buffer is now the main data source
            dataSource = SciBuffer;

            // Empty the text editor contents, then enable text editing
            sciEdit->clear();

            break;

        case HexEditor:
            // The hex widget buffer is now the main data source
            dataSource = HexBuffer;

            // Load the Null into the hex editor
            hexEdit->setData(data);

            break;

        case ImageViewer:
            // The hex widget buffer is now the main data source
            dataSource = HexBuffer;

            // Clear any image from the image viewing widget
            ui->editorImage->setPixmap(QPixmap(0,0));

            // Load the Null into the hex editor
            hexEdit->setData(data);

            break;
        }
        break;

    case Text:
    case JSON:
<<<<<<< HEAD

        // Can be stored in any widget, except the ImageViewer

        switch (editMode) {
        case TextEditor:
            setDataInBuffer(data, TextBuffer);
=======
        // Set enabled any of the text widgets
        ui->editorText->setEnabled(true);
        jsonEdit->setEnabled(true);

        switch (editMode) {
        case TextEditor:
        {
            // The text widget buffer is now the main data source
            dataSource = TextBuffer;

            // Load the text into the text editor, remove BOM first if there is one
            QByteArray dataWithoutBom = data;
            removedBom = removeBom(dataWithoutBom);

            textData = QString::fromUtf8(dataWithoutBom.constData(), dataWithoutBom.size());
            ui->editorText->setPlainText(textData);

            // Select all of the text by default
            ui->editorText->selectAll();

>>>>>>> 74f19d7b
            break;
        }
        case JsonEditor:
        case XmlEditor:

            setDataInBuffer(data, SciBuffer);
            break;

        case HexEditor:

            setDataInBuffer(data, HexBuffer);
            break;

        case ImageViewer:
            // The image viewer cannot hold data nor display text.

            // Clear any image from the image viewing widget
            ui->editorImage->setPixmap(QPixmap(0,0));

            // Load the text into the text editor
            setDataInBuffer(data, TextBuffer);

            break;
        }
        break;

    case Image:
        // Image data is kept in the hex widget, mainly for safety.  If we
        // stored it in the editorImage widget instead, it would be a pixmap
        // and there's no good way to restore that back to the original
        // (pristine) image data.  eg image metadata would be lost
        setDataInBuffer(data, HexBuffer);

        // Update the display if in text edit or image viewer mode
        switch (editMode) {
        case TextEditor:
            // Disable text editing, and use a warning message as the contents
            ui->editorText->setText(QString("<i>" %
                    tr("Image data can't be viewed with the text editor") %
                    "</i>"));
            ui->editorText->setEnabled(false);
            break;

        case XmlEditor:
        case JsonEditor:
            // Disable text editing, and use a warning message as the contents
            sciEdit->setText(tr("Image data can't be viewed with this editor"));
            sciEdit->setEnabled(false);

            break;

        case ImageViewer:
            // Load the image into the image viewing widget
            if (img.loadFromData(data)) {
                ui->editorImage->setPixmap(QPixmap::fromImage(img));
            }
            break;
        }
        break;
    case SVG:
        // Set the XML data in any buffer or update image in image viewer mode
        switch (editMode) {
        case TextEditor:
            setDataInBuffer(data, TextBuffer);
            break;

        case JsonEditor:
        case XmlEditor:

            setDataInBuffer(data, SciBuffer);
            break;

        case HexEditor:

            setDataInBuffer(data, HexBuffer);
            break;

        case ImageViewer:
            // Set data in the XML (Sci) Buffer and load the SVG Image
            setDataInBuffer(data, SciBuffer);
            sciEdit->setLanguage(DockTextEdit::XML);

            // Load the image into the image viewing widget
            if (img.loadFromData(data)) {
                ui->editorImage->setPixmap(QPixmap::fromImage(img));
            }
            break;
        }
        break;

    default:

        // The data seems to be general binary data, which is always loaded
        // into the hex widget (the only safe place for it)

        // Load the data into the hex buffer
        setDataInBuffer(data, HexBuffer);

        switch (editMode) {
        case TextEditor:
            // Disable text editing, and use a warning message as the contents
            ui->editorText->setText(QString("<i>" %
                    tr("Binary data can't be viewed with the text editor") %
                    "</i>"));
            ui->editorText->setEnabled(false);
            break;

         case JsonEditor:
         case XmlEditor:
            // Disable text editing, and use a warning message as the contents
             sciEdit->setText(QString(tr("Binary data can't be viewed with this editor")));
             sciEdit->setEnabled(false);
            break;

        case ImageViewer:
            // Clear any image from the image viewing widget
            ui->editorImage->setPixmap(QPixmap(0,0));
            break;
        }
    }
}

void EditDialog::importData()
{
    // Get list of supported image file formats to include them in the file dialog filter
    QString image_formats;
    QList<QByteArray> image_formats_list = QImageReader::supportedImageFormats();
    for(int i=0;i<image_formats_list.size();++i)
        image_formats.append(QString("*.%1 ").arg(QString::fromUtf8(image_formats_list.at(i))));

    QString fileName = FileDialog::getOpenFileName(
                this,
                tr("Choose a file to import")
#ifndef Q_OS_MAC // Filters on OS X are buggy
                , tr("Text files (*.txt);;Image files (%1);;JSON files (*.json);;XML files (*.xml);;All files (*)").arg(image_formats)
#endif
                );
    if(QFile::exists(fileName))
    {
        QFile file(fileName);
        if(file.open(QIODevice::ReadOnly))
        {
            QByteArray d = file.readAll();
            loadData(d);
            file.close();

            // Update the cell data info in the bottom left of the Edit Cell
            updateCellInfo(d);
        }
    }
}

void EditDialog::exportData()
{
    // Images get special treatment
    QString fileExt;
    if (dataType == Image) {
        // Determine the likely filename extension
        QByteArray cellData = hexEdit->data();
        QBuffer imageBuffer(&cellData);
        QImageReader imageReader(&imageBuffer);
        QString imageFormat = imageReader.format();
        fileExt = imageFormat.toUpper() % " " % tr("Image") % "(*." % imageFormat.toLower() % ");;All files(*)";
    } else {
        fileExt = tr("Text files(*.txt);;All files(*)");
    }

    QString fileName = FileDialog::getSaveFileName(
                this,
                tr("Choose a filename to export data"),
                fileExt);
    if(fileName.size() > 0)
    {
        QFile file(fileName);
        if(file.open(QIODevice::WriteOnly))
        {
          switch (dataSource) {
          case HexBuffer:
                // Data source is the hex buffer
                file.write(hexEdit->data());
                break;
          case TextBuffer:
                // Data source is the text buffer
                file.write(ui->editorText->toPlainText().toUtf8());
                break;
          case SciBuffer:
                // Data source is the JSON buffer
                file.write(sciEdit->text().toUtf8());
                break;
            }
            file.close();
        }
    }
}

void EditDialog::setNull()
{
    ui->editorText->clear();
    ui->editorImage->clear();
    hexEdit->setData(QByteArray());
<<<<<<< HEAD
    sciEdit->clear();
=======
    jsonEdit->clear();
    dataType = Null;
    removedBom.clear();
>>>>>>> 74f19d7b

    // The text editors don't know the difference between an empty string
    // and a NULL, so we need to record NULL outside of that
    dataType = Null;

    // Ensure the text (plain and Scintilla) editors are enabled
    ui->editorText->setEnabled(true);
    sciEdit->setEnabled(true);

    // Update the cell data info in the bottom left of the Edit Cell
    updateCellInfo(hexEdit->data());

    ui->editorText->setFocus();
}

void EditDialog::updateApplyButton()
{
    if (!isReadOnly)
        ui->buttonApply->setEnabled(true);
}

bool EditDialog::promptInvalidData(const QString& dataType, const QString& errorString)
{
    QMessageBox::StandardButton reply = QMessageBox::question(
      this,
      tr("Invalid data for this mode"),
      tr("The cell contains invalid %1 data. Reason: %2. Do you really want to apply it to the cell?").arg(dataType, errorString),
      QMessageBox::Apply | QMessageBox::Cancel);
    return (reply == QMessageBox::Apply);
}

void EditDialog::accept()
{
    if(!currentIndex.isValid())
        return;

    if (dataType == Null) {
        emit recordTextUpdated(currentIndex, hexEdit->data(), true);
        return;
    }

    switch (dataSource) {
    case TextBuffer:
<<<<<<< HEAD
    {
        QString oldData = currentIndex.data(Qt::EditRole).toString();
        QString newData = ui->editorText->toPlainText();
        if (oldData != newData)
            // The data is different, so commit it back to the database
            emit recordTextUpdated(currentIndex, newData.toUtf8(), false);
=======
        // Check if a NULL is set in the text editor
        if (textNullSet) {
            emit recordTextUpdated(currentIndex, hexEdit->data(), true);
        } else {
            // It's not NULL, so proceed with normal text string checking
            QString oldData = currentIndex.data(Qt::EditRole).toString();
            QString newData = removedBom + ui->editorText->toPlainText();
            if (oldData != newData)
                // The data is different, so commit it back to the database
                emit recordTextUpdated(currentIndex, removedBom + newData.toUtf8(), false);
        }
>>>>>>> 74f19d7b
        break;
    }
    case SciBuffer:
        switch (sciEdit->language()) {
        case DockTextEdit::JSON:
        {
            QString oldData = currentIndex.data(Qt::EditRole).toString();

            QString newData;
            QJsonParseError parseError;
            QJsonDocument jsonDoc = QJsonDocument::fromJson(sciEdit->text().toUtf8(), &parseError);
            bool proceed;

            sciEdit->clearErrorIndicators();
            if (parseError.error != QJsonParseError::NoError)
                sciEdit->setErrorIndicator(parseError.offset-1);

            if (!jsonDoc.isNull()) {
                if (mustIndentAndCompact)
                    // Compact the JSON data before storing
                    newData = QString(jsonDoc.toJson(QJsonDocument::Compact));
                else
                    newData = sciEdit->text();
                proceed = (oldData != newData);

            } else {
                newData = sciEdit->text();
                proceed = (oldData != newData && promptInvalidData("JSON", parseError.errorString()));
            }
            if (proceed)
                // The data is different, so commit it back to the database
                emit recordTextUpdated(currentIndex, newData.toUtf8(), false);
        }
        break;
        case DockTextEdit::XML:
        {
            QString oldData = currentIndex.data(Qt::EditRole).toString();

            QString newData;
            QDomDocument xmlDoc;
            QString errorMsg;
            int errorLine, errorColumn;

            bool isValid = xmlDoc.setContent(sciEdit->text().toUtf8(), true, &errorMsg, &errorLine, &errorColumn);
            bool proceed;

            sciEdit->clearErrorIndicators();
            if (!isValid) {
                sciEdit->setErrorIndicator(errorLine-1, errorColumn-1, errorLine, 0);
                newData = sciEdit->text();
                proceed = (oldData != newData && promptInvalidData("XML", errorMsg));
            } else {
                if (mustIndentAndCompact)
                    // Compact the XML data before storing. If indent is -1, no whitespace at all is added.
                    newData = xmlDoc.toString(-1);
                else
                    newData = sciEdit->text();
                proceed = (oldData != newData);
            }
            if (proceed)
                // The data is different, so commit it back to the database
                emit recordTextUpdated(currentIndex, newData.toUtf8(), false);
        }
        break;
        }
        break;
    case HexBuffer:
        // The data source is the hex widget buffer, thus binary data
        QByteArray oldData = currentIndex.data(Qt::EditRole).toByteArray();
        QByteArray newData = hexEdit->data();
        if (newData != oldData)
            emit recordTextUpdated(currentIndex, newData, true);
        break;
    }
}

void EditDialog::setDataInBuffer(const QByteArray& data, DataSources source)
{
    dataSource = source;
    QString textData;

    // 1) Perform validation and text formatting (if applicable).
    // 2) Set the text in the corresponding editor widget (the text widget for the Image case).
    // 3) Enable the widget.
    switch (dataSource) {
    case TextBuffer:

        textData = QString::fromUtf8(data.constData(), data.size());
        ui->editorText->setPlainText(QString::fromUtf8(data.constData(), data.size()));

        // Select all of the text by default (this is useful for simple text data that we usually edit as a whole)
        ui->editorText->selectAll();
        ui->editorText->setEnabled(true);

        break;

    case SciBuffer:
        switch (sciEdit->language()) {
        case DockTextEdit::JSON:
        {
            QJsonParseError parseError;
            QJsonDocument jsonDoc = QJsonDocument::fromJson(QByteArray(data.constData(), data.size()), &parseError);

            if (mustIndentAndCompact && !jsonDoc.isNull()) {
                // Load indented JSON into the JSON editor
                textData = QString(jsonDoc.toJson(QJsonDocument::Indented));
            } else {
                // Fallback case. The data is not yet valid JSON or no auto-formatting applied.
                textData = QString::fromUtf8(data.constData(), data.size());
            }
            sciEdit->setText(textData);

            sciEdit->clearErrorIndicators();
            if (parseError.error != QJsonParseError::NoError)
                sciEdit->setErrorIndicator(parseError.offset-1);
            sciEdit->setEnabled(true);

        }

        break;

        case DockTextEdit::XML:
        {
            QString errorMsg;
            int errorLine, errorColumn;
            QDomDocument xmlDoc;
            bool isValid = xmlDoc.setContent(data, true, &errorMsg, &errorLine, &errorColumn);

            if (mustIndentAndCompact && isValid) {
                // Load indented XML into the XML editor
                textData = xmlDoc.toString(Settings::getValue("editor", "tabsize").toInt());
            } else {
                // Fallback case. The data is not yet valid JSON or no auto-formatting applied.
                textData = QString::fromUtf8(data.constData(), data.size());
            }
            sciEdit->setText(textData);

            sciEdit->clearErrorIndicators();
            if (!isValid)
                // Adjust line and column by one (Scintilla starts at 1 and QDomDocument at 0)
                sciEdit->setErrorIndicator(errorLine-1, errorColumn-1, errorLine, 0);
            sciEdit->setEnabled(true);

        }
        break;
        }
        break;
    case HexBuffer:
        hexEdit->setData(data);
        hexEdit->setEnabled(true);

        break;
    }

}

// Called when the user manually changes the "Mode" drop down combobox
void EditDialog::editModeChanged(int newMode)
{
    ui->buttonIndent->setEnabled(newMode == JsonEditor || newMode == XmlEditor);
    setStackCurrentIndex(newMode);

    // * If the dataSource is the text buffer, the data is always text *
    switch (dataSource) {
    case TextBuffer:
        switch (newMode) {
        case TextEditor: // Switching to the text editor
            // Nothing to do, as the text is already in the text buffer
            break;

        case JsonEditor: // Switching to one of the Scintilla editor modes
        case XmlEditor:

            setDataInBuffer(ui->editorText->toPlainText().toUtf8(), SciBuffer);
            break;

        case HexEditor: // Switching to the hex editor
            // Convert the text widget buffer for the hex widget
<<<<<<< HEAD
=======
            hexEdit->setData(removedBom + ui->editorText->toPlainText().toUtf8());

>>>>>>> 74f19d7b
            // The hex widget buffer is now the main data source
            setDataInBuffer(ui->editorText->toPlainText().toUtf8(), HexBuffer);
            break;

        case ImageViewer:
            // Clear any image from the image viewing widget
            ui->editorImage->setPixmap(QPixmap(0,0));
            break;
        }
        break;
    case HexBuffer:

        // * If the dataSource is the hex buffer, the contents could be anything
        //   so we just pass it to our loadData() function to handle *
        // Note that we have already set the editor, as loadData() relies on it
        // being current

        // Load the data into the appropriate widget, as done by loadData()
        loadData(hexEdit->data());
        break;
    case SciBuffer:
        switch (newMode) {
        case TextEditor: // Switching to the text editor
            // Convert the text widget buffer for the JSON widget
            setDataInBuffer(sciEdit->text().toUtf8(), TextBuffer);
            break;

        case HexEditor: // Switching to the hex editor
            // Convert the text widget buffer for the hex widget
            setDataInBuffer(sciEdit->text().toUtf8(), HexBuffer);
            break;
        case ImageViewer:
        {
            // When SVG format, load the image, else clear it.
            QByteArray data = sciEdit->text().toUtf8();
            dataType = checkDataType(data);
            if (dataType == SVG) {
                QImage img;

                if (img.loadFromData(data))
                    ui->editorImage->setPixmap(QPixmap::fromImage(img));
                else
                    // Clear any image from the image viewing widget
                    ui->editorImage->setPixmap(QPixmap(0,0));
            }
        }
        break;

        case JsonEditor: // Switching to the JSON editor
        case XmlEditor: // Switching to the XML editor
            // The text is already in the Sci buffer but we need to perform the necessary formatting.
            setDataInBuffer(sciEdit->text().toUtf8(), SciBuffer);

            break;
        }
    }
}

// Called for every keystroke in the text editor (only)
void EditDialog::editTextChanged()
{
    if (dataSource == TextBuffer || dataSource == SciBuffer) {
        // Data has been changed in the text editor, so it can't be a NULL
        // any more. It hasn't been validated yet, so it cannot be JSON nor XML.
        if (dataType == Null) {
            dataType = Text;
            ui->labelType->setText(tr("Type of data currently in cell: Text / Numeric"));
        }
        // Update the cell info in the bottom left manually.  This is because
        // updateCellInfo() only works with QByteArray's (for now)
        int dataLength;
        switch (dataSource) {
        case TextBuffer:
            dataLength = ui->editorText->toPlainText().length();
            break;
        case SciBuffer:
            dataLength = sciEdit->text().length();
            break;
        }
        ui->labelSize->setText(tr("%n char(s)", "", dataLength));
    }
}

void EditDialog::setMustIndentAndCompact(bool enable)
{
    mustIndentAndCompact = enable;

    // Indent or compact if necessary. If data has changed (button Apply indicates so), reload from the widget, else from the table.
    if (ui->buttonApply->isEnabled()) {
        setDataInBuffer(sciEdit->text().toUtf8(), SciBuffer);
    } else
        setCurrentIndex(currentIndex);
}

// Determine the type of data in the cell
int EditDialog::checkDataType(const QByteArray& data)
{
    QByteArray cellData = data;

    // Check for NULL data type
    if (cellData.isNull()) {
        return Null;
    }

    // Check if it's an image. First do a quick test by calling canRead() which only checks the first couple of bytes or so. Only if
    // that returned true, do a more sophisticated test of the data. This way we get both, good performance and proper data checking.
    QBuffer imageBuffer(&cellData);
    QImageReader readerBuffer(&imageBuffer);
    QString imageFormat = readerBuffer.format();
    if(readerBuffer.canRead() && !readerBuffer.read().isNull())
        return imageFormat == "svg" ? SVG : Image;

    // Check if it's text only
<<<<<<< HEAD
    if (QString(cellData).toUtf8() == cellData) { // Is there a better way to check this?

        QJsonDocument jsonDoc = QJsonDocument::fromJson(cellData);
=======
    if(isTextOnly(cellData))
    {
        QJsonDocument jsonDoc = QJsonDocument::fromJson(QString(cellData).toUtf8());
>>>>>>> 74f19d7b
        if (!jsonDoc.isNull())
            return JSON;
        else
            return Text;
    }

    // It's none of the above, so treat it as general binary data
    return Binary;
}

void EditDialog::toggleOverwriteMode()
{
    static bool currentMode = false;
    currentMode = !currentMode;

    hexEdit->setOverwriteMode(currentMode);
    ui->editorText->setOverwriteMode(currentMode);
    sciEdit->setOverwriteMode(currentMode);
}

void EditDialog::setFocus()
{
    QDialog::setFocus();

    // Set the focus to the editor widget. The idea here is that setting focus
    // to the dock itself doesn't make much sense as it's just a frame; you'd
    // have to tab to the editor which is what you most likely want to use. So
    // in order to save the user from doing this we explicitly set the focus
    // to the current editor.
    int editMode = ui->editorStack->currentIndex();

    switch (editMode) {
    case TextEditor:
        ui->editorText->setFocus();
        ui->editorText->selectAll();
        break;
    case HexEditor:
        hexEdit->setFocus();
        break;
    case SciEditor:
        sciEdit->setFocus();
        break;
    case ImageViewer:
        // Nothing to do
        break;
    }

}

// Enables or disables the Apply, Null, & Import buttons in the Edit Cell dock
void EditDialog::setReadOnly(bool ro)
{
    isReadOnly = ro;

    ui->buttonApply->setEnabled(!ro);
    ui->buttonNull->setEnabled(!ro);
    ui->buttonImport->setEnabled(!ro);

    ui->editorText->setReadOnly(ro);
    Qt::TextInteractionFlags textFlags = ro? Qt::TextSelectableByMouse | Qt::TextSelectableByKeyboard : Qt::TextEditorInteraction;
    ui->editorText->setTextInteractionFlags(textFlags);

    ui->editorBinary->setEnabled(!ro);  // We disable the entire hex editor here instead of setting it to read only because it doesn't have a setReadOnly() method
    sciEdit->setReadOnly(ro);
}

// Update the information labels in the bottom left corner of the dialog
void EditDialog::updateCellInfo(const QByteArray& data)
{
    QByteArray cellData = data;

    // Image data needs special treatment
    if (dataType == Image || dataType == SVG) {
        QBuffer imageBuffer(&cellData);
        QImageReader imageReader(&imageBuffer);

        // Display the image format
        QString imageFormat = imageReader.format();

        ui->labelType->setText(tr("Type of data currently in cell: %1 Image").arg(imageFormat.toUpper()));

        // Display the image dimensions and size
        QSize imageDimensions = imageReader.size();
        int imageSize = cellData.size();

        QString labelSizeText = tr("%1x%2 pixel(s)").arg(imageDimensions.width()).arg(imageDimensions.height()) + ", " + humanReadableSize(imageSize);

        ui->labelSize->setText(labelSizeText);

        return;
    }

    // Use a switch statement for the other data types to keep things neat :)
    switch (dataType) {
    case Null:
        // NULL data type
        ui->labelType->setText(tr("Type of data currently in cell: NULL"));
        ui->labelSize->setText(tr("%n byte(s)", "", 0));
        break;

    case Text: {
        // Text only
        // Determine the length of the cell text in characters (possibly different to number of bytes).
        int textLength = QString(cellData).length();
        ui->labelType->setText(tr("Type of data currently in cell: Text / Numeric"));
        ui->labelSize->setText(tr("%n char(s)", "", textLength));
        break;
    }
    case JSON: {
        // Valid JSON
        // Determine the length of the cell text in characters (possibly different to number of bytes).
        int jsonLength = QString(cellData).length();
        ui->labelType->setText(tr("Type of data currently in cell: Valid JSON"));
        ui->labelSize->setText(tr("%n char(s)", "", jsonLength));
        break;
    }
    default:

        // Determine the length of the cell data
        int dataLength = cellData.length();
        // If none of the above data types, consider it general binary data
        ui->labelType->setText(tr("Type of data currently in cell: Binary"));
        ui->labelSize->setText(tr("%n byte(s)", "", dataLength));
        break;
    }
}

QString EditDialog::humanReadableSize(double byteCount) const
{
    QStringList units;
    units << "" << "Ki" << "Mi" << "Gi" << "Ti" << "Pi" << "Ei" << "Zi";

    for(const QString& unit : units)
    {
        if(fabs(byteCount) < 1024.0)
        {
            QString size = QString::number(byteCount, 'f', 2);
            return size + " " + unit + "B";
        }

        byteCount /= 1024.0;
    }

    QString yiUnit = "Yi";
    QString size = QString::number(byteCount, 'f', 2);

    return size + " " + yiUnit + "B";
}

void EditDialog::reloadSettings()
{
    // Set the databrowser font for the text editor but the (SQL) editor
    // font for hex editor, since it needs a Monospace font and the
    // databrowser font would be usually of variable width.
    QFont textFont(Settings::getValue("databrowser", "font").toString());
    textFont.setPointSize(Settings::getValue("databrowser", "fontsize").toInt());
    ui->editorText->setFont(textFont);

    QFont hexFont(Settings::getValue("editor", "font").toString());
    hexFont.setPointSize(Settings::getValue("databrowser", "fontsize").toInt());
    hexEdit->setFont(hexFont);

    sciEdit->reloadSettings();
}

void EditDialog::setStackCurrentIndex(int editMode)
{
    switch (editMode) {
    case TextEditor:
    case HexEditor:
    case ImageViewer:
        // General case: switch to the selected editor
        ui->editorStack->setCurrentIndex(editMode);
        break;
    case JsonEditor:
        // Scintilla case: switch to the single Scintilla editor and set language
        ui->editorStack->setCurrentIndex(SciEditor);
        sciEdit->setLanguage(DockTextEdit::JSON);
        break;
    case XmlEditor:
        // Scintilla case: switch to the single Scintilla editor and set language
        ui->editorStack->setCurrentIndex(SciEditor);
        sciEdit->setLanguage(DockTextEdit::XML);
        break;
    }
}<|MERGE_RESOLUTION|>--- conflicted
+++ resolved
@@ -156,48 +156,19 @@
 
     case Text:
     case JSON:
-<<<<<<< HEAD
-
         // Can be stored in any widget, except the ImageViewer
 
         switch (editMode) {
         case TextEditor:
             setDataInBuffer(data, TextBuffer);
-=======
-        // Set enabled any of the text widgets
-        ui->editorText->setEnabled(true);
-        jsonEdit->setEnabled(true);
-
-        switch (editMode) {
-        case TextEditor:
-        {
-            // The text widget buffer is now the main data source
-            dataSource = TextBuffer;
-
-            // Load the text into the text editor, remove BOM first if there is one
-            QByteArray dataWithoutBom = data;
-            removedBom = removeBom(dataWithoutBom);
-
-            textData = QString::fromUtf8(dataWithoutBom.constData(), dataWithoutBom.size());
-            ui->editorText->setPlainText(textData);
-
-            // Select all of the text by default
-            ui->editorText->selectAll();
-
->>>>>>> 74f19d7b
-            break;
-        }
+            break;
         case JsonEditor:
         case XmlEditor:
-
             setDataInBuffer(data, SciBuffer);
             break;
-
         case HexEditor:
-
             setDataInBuffer(data, HexBuffer);
             break;
-
         case ImageViewer:
             // The image viewer cannot hold data nor display text.
 
@@ -385,13 +356,9 @@
     ui->editorText->clear();
     ui->editorImage->clear();
     hexEdit->setData(QByteArray());
-<<<<<<< HEAD
     sciEdit->clear();
-=======
-    jsonEdit->clear();
     dataType = Null;
     removedBom.clear();
->>>>>>> 74f19d7b
 
     // The text editors don't know the difference between an empty string
     // and a NULL, so we need to record NULL outside of that
@@ -435,26 +402,12 @@
 
     switch (dataSource) {
     case TextBuffer:
-<<<<<<< HEAD
     {
         QString oldData = currentIndex.data(Qt::EditRole).toString();
-        QString newData = ui->editorText->toPlainText();
+        QString newData = removedBom + ui->editorText->toPlainText();
         if (oldData != newData)
             // The data is different, so commit it back to the database
-            emit recordTextUpdated(currentIndex, newData.toUtf8(), false);
-=======
-        // Check if a NULL is set in the text editor
-        if (textNullSet) {
-            emit recordTextUpdated(currentIndex, hexEdit->data(), true);
-        } else {
-            // It's not NULL, so proceed with normal text string checking
-            QString oldData = currentIndex.data(Qt::EditRole).toString();
-            QString newData = removedBom + ui->editorText->toPlainText();
-            if (oldData != newData)
-                // The data is different, so commit it back to the database
-                emit recordTextUpdated(currentIndex, removedBom + newData.toUtf8(), false);
-        }
->>>>>>> 74f19d7b
+            emit recordTextUpdated(currentIndex, removedBom + newData.toUtf8(), false);
         break;
     }
     case SciBuffer:
@@ -541,16 +494,19 @@
     // 3) Enable the widget.
     switch (dataSource) {
     case TextBuffer:
-
-        textData = QString::fromUtf8(data.constData(), data.size());
-        ui->editorText->setPlainText(QString::fromUtf8(data.constData(), data.size()));
+    {
+        // Load the text into the text editor, remove BOM first if there is one
+        QByteArray dataWithoutBom = data;
+        removedBom = removeBom(dataWithoutBom);
+
+        textData = QString::fromUtf8(dataWithoutBom.constData(), dataWithoutBom.size());
+        ui->editorText->setPlainText(textData);
 
         // Select all of the text by default (this is useful for simple text data that we usually edit as a whole)
         ui->editorText->selectAll();
         ui->editorText->setEnabled(true);
-
-        break;
-
+        break;
+    }
     case SciBuffer:
         switch (sciEdit->language()) {
         case DockTextEdit::JSON:
@@ -633,13 +589,8 @@
 
         case HexEditor: // Switching to the hex editor
             // Convert the text widget buffer for the hex widget
-<<<<<<< HEAD
-=======
-            hexEdit->setData(removedBom + ui->editorText->toPlainText().toUtf8());
-
->>>>>>> 74f19d7b
             // The hex widget buffer is now the main data source
-            setDataInBuffer(ui->editorText->toPlainText().toUtf8(), HexBuffer);
+            setDataInBuffer(removedBom + ui->editorText->toPlainText().toUtf8(), HexBuffer);
             break;
 
         case ImageViewer:
@@ -751,15 +702,9 @@
         return imageFormat == "svg" ? SVG : Image;
 
     // Check if it's text only
-<<<<<<< HEAD
-    if (QString(cellData).toUtf8() == cellData) { // Is there a better way to check this?
-
-        QJsonDocument jsonDoc = QJsonDocument::fromJson(cellData);
-=======
     if(isTextOnly(cellData))
     {
-        QJsonDocument jsonDoc = QJsonDocument::fromJson(QString(cellData).toUtf8());
->>>>>>> 74f19d7b
+        QJsonDocument jsonDoc = QJsonDocument::fromJson(cellData);
         if (!jsonDoc.isNull())
             return JSON;
         else
