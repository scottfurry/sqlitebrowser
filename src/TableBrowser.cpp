--- conflicted
+++ resolved
@@ -356,6 +356,7 @@
         applyModelSettings(storedData);
         applyViewportSettings(storedData, tablename);
         updateRecordsetLabel();
+        emit updatePlot(ui->dataTable, m_model, &m_settings[tablename], true);
     });
 
     // Load initial settings
@@ -514,17 +515,8 @@
     // Current table changed
     emit currentTableChanged(tablename);
 
-<<<<<<< HEAD
-    // Build query and apply settings
-    applyModelSettings(storedData, buildQuery(storedData, tablename));
-    applyViewportSettings(storedData, tablename);
-    updateRecordsetLabel();
-
-    emit updatePlot(ui->dataTable, m_model, &m_settings[currentlyBrowsedTableName()], true);
-=======
     // Set query which also resets the model
     m_model->setQuery(buildQuery(storedData, tablename));
->>>>>>> 89587a7d
 }
 
 void TableBrowser::clearFilters()
