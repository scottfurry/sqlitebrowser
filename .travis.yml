language: cpp
sudo: required
dist: xenial

branches:
  only:
  - master

# env:
#   - ARCH=x86_64 DOCKER_IMAGE=amd64/ubuntu:trusty
#   - ARCH=i686 DOCKER_IMAGE=i386/ubuntu:trusty

matrix:
  fast_finish: true
  include:
  - compiler: gcc
    addons:
      apt:
        sources:
        - ubuntu-toolchain-r-test
        packages:
        - g++-5
    env: COMPILER=g++-5 CXX=g++-5
  - compiler: clang
    addons:
      apt:
        sources:
        - ubuntu-toolchain-r-test
        - llvm-toolchain-precise-3.8
        packages:
        - clang-3.8
    env: COMPILER=clang++-3.8

before_install:
- sudo apt-get update -qq
- sudo apt-get --force-yes install build-essential git-core cmake libsqlite3-dev qt5-default qttools5-dev-tools libsqlcipher-dev qtbase5-dev libantlr-dev libqt5scintilla2-dev libqcustomplot-dev qttools5-dev


install:
- if [ "$CXX" = "g++" ]; then export CXX="g++-5" CC="gcc-5"; fi
- if [ "$CXX" = "clang++" ]; then export CXX="clang++-3.8" CC="clang-3.8"; fi

script:
- mkdir build
- mkdir build_cipher
- cd build
- cmake -DCMAKE_INSTALL_PREFIX:PATH=/usr -DENABLE_TESTING=ON ..
- make
- ctest -V
- cd ../build_cipher
- cmake -DCMAKE_INSTALL_PREFIX:PATH=/usr -DENABLE_TESTING=ON -Dsqlcipher=1 ..
- make
- ctest -V
<<<<<<< HEAD
=======
- cd ../appbuild
- cmake -DCMAKE_INSTALL_PREFIX:PATH=../appdir/usr -Wno-dev -Dsqlcipher=1 ..
- make install
- cd ..
- git rev-list master --count
- wget -c -nv "https://github.com/probonopd/linuxdeployqt/releases/download/6/linuxdeployqt-6-x86_64.AppImage"
- chmod a+x linuxdeployqt-6-x86_64.AppImage
- export VERSION=$(printf "`master`-`git rev-list HEAD --count`-` git -C . rev-parse --short HEAD`")    #$(git rev-parse --short HEAD) # linuxdeployqt uses this for naming the file
- ./linuxdeployqt-6-x86_64.AppImage appdir/usr/share/applications/*.desktop -appimage


after_success:
  - find appdir -executable -type f -exec ldd {} \; | grep " => /usr" | cut -d " " -f 2-3 | sort | uniq
  - wget -c https://github.com/probonopd/uploadtool/raw/master/upload.sh
  - bash upload.sh DB_Browser_for_SQLite*.AppImage*
>>>>>>> 5155ae43

notifications:
  email:
   recipients:
   - mkleusberg@gmail.com
   - innermous@gmail.com
   - justin@postgresql.org
   - mgrojo@gmail.com
   on_success: never
   on_failure: always
  slack:
   secure: ax5bu7ySF+wlG0pCmQqyzvaurzQt2yLnp/u4KajyFCgWZKOwcvElndjhvW8bIRNgWrGP8TVPkosHhwGucFQNjJq5hHJIbuPzfBTIbITCVbKJNRqeqL0QXlKLwMTejX9AUYwzzJ3xTTj8rZn/UMocsiCy7uPuK1v/5BhZfEr3BBU=<|MERGE_RESOLUTION|>--- conflicted
+++ resolved
@@ -43,6 +43,8 @@
 script:
 - mkdir build
 - mkdir build_cipher
+- mkdir appbuild
+- mkdir appdir
 - cd build
 - cmake -DCMAKE_INSTALL_PREFIX:PATH=/usr -DENABLE_TESTING=ON ..
 - make
@@ -51,8 +53,6 @@
 - cmake -DCMAKE_INSTALL_PREFIX:PATH=/usr -DENABLE_TESTING=ON -Dsqlcipher=1 ..
 - make
 - ctest -V
-<<<<<<< HEAD
-=======
 - cd ../appbuild
 - cmake -DCMAKE_INSTALL_PREFIX:PATH=../appdir/usr -Wno-dev -Dsqlcipher=1 ..
 - make install
@@ -68,7 +68,6 @@
   - find appdir -executable -type f -exec ldd {} \; | grep " => /usr" | cut -d " " -f 2-3 | sort | uniq
   - wget -c https://github.com/probonopd/uploadtool/raw/master/upload.sh
   - bash upload.sh DB_Browser_for_SQLite*.AppImage*
->>>>>>> 5155ae43
 
 notifications:
   email:
